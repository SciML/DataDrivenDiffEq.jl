#push!(LOAD_PATH,"../src/")

using Documenter, DataDrivenDiffEq, StatsBase
using Literate

<<<<<<< HEAD
=======
cp("./docs/Manifest.toml", "./docs/src/assets/Manifest.toml", force = true)
cp("./docs/Project.toml", "./docs/src/assets/Project.toml", force = true)

>>>>>>> a026b2c1
ENV["GKSwstype"] = "100"

# TODO Include this after the rebase

# Evaluate the example directory
#src = joinpath(@__DIR__, "src")
#lit = joinpath(@__DIR__, "examples")
#
#excludes = []
#tutorials = []
#
##function create_pages(dirname = @__DIR__)
#for (root, _, files) ∈ walkdir(lit), file ∈ files
#  file ∈ excludes && continue
#  fname, fext = splitext(file)
#
#  fext == ".jl" || continue
#  ipath = joinpath(root, file)
#  opath = joinpath(splitdir(replace(ipath, lit=>src))[1], "examples")
#  script = Literate.script(ipath, opath, execute = false, comments = false)
#  code = strip(read(script, String))
#  mdpost(str) = replace(str, "@__CODE__" => code)
#  Literate.markdown(ipath, opath)
#  Literate.markdown(ipath, opath, execute = false, postprocess = mdpost)
#  if fname == "0_getting_started"
#    pushfirst!(tutorials,  relpath(joinpath(opath, fname*".md"), src))
#  else
#    push!(tutorials, relpath(joinpath(opath, fname*".md"), src))
#  end
#end

# Must be after tutorials is created
include("pages.jl")

# Create the docs
makedocs(sitename = "DataDrivenDiffEq.jl",
         authors = "Julius Martensen, Christopher Rackauckas",
         modules = [DataDrivenDiffEq],
         clean = true, doctest = false,
         format = Documenter.HTML(analytics = "UA-90474609-3",
                                  assets = ["assets/favicon.ico"],
                                  canonical = "https://docs.sciml.ai/DataDrivenDiffEq/stable/"),
         pages = pages)

deploydocs(repo = "github.com/SciML/DataDrivenDiffEq.jl.git";
           push_preview = true)<|MERGE_RESOLUTION|>--- conflicted
+++ resolved
@@ -3,12 +3,9 @@
 using Documenter, DataDrivenDiffEq, StatsBase
 using Literate
 
-<<<<<<< HEAD
-=======
 cp("./docs/Manifest.toml", "./docs/src/assets/Manifest.toml", force = true)
 cp("./docs/Project.toml", "./docs/src/assets/Project.toml", force = true)
 
->>>>>>> a026b2c1
 ENV["GKSwstype"] = "100"
 
 # TODO Include this after the rebase

name = "DataDrivenDiffEq"
uuid = "2445eb08-9709-466a-b3fc-47e12bd697a2"
authors = ["Julius Martensen <julius.martensen@gmail.com>"]
version = "0.1.0"

[deps]
Compat = "34da2185-b29b-5c13-b0c7-acf172513d20"
Convex = "f65535da-76fb-5f13-bab9-19810c17039a"
GLPKMathProgInterface = "3c7084bd-78ad-589a-b5bb-dbd673274bea"
LinearAlgebra = "37e2e46d-f89d-539d-b4ee-838fcccc9c8e"
ModelingToolkit = "961ee093-0014-501f-94e3-6117800e7a78"
Test = "8dfed614-e22c-5e08-85e1-65c5234f0b40"

[compat]
Compat = "2.2, 3.0"
Convex = "0.12"
GLPKMathProgInterface = "0.4"
<<<<<<< HEAD
ModelingToolkit = "0.9, 0.10"
=======
ModelingToolkit = "0.9, 0.10, 1.0"
>>>>>>> b10f06b0
julia = "1"

[extras]
OrdinaryDiffEq = "1dea7af3-3e70-54e6-95c3-0bf5283fa5ed"
Test = "8dfed614-e22c-5e08-85e1-65c5234f0b40"

[targets]
test = ["OrdinaryDiffEq", "Test"]<|MERGE_RESOLUTION|>--- conflicted
+++ resolved
@@ -15,11 +15,7 @@
 Compat = "2.2, 3.0"
 Convex = "0.12"
 GLPKMathProgInterface = "0.4"
-<<<<<<< HEAD
-ModelingToolkit = "0.9, 0.10"
-=======
 ModelingToolkit = "0.9, 0.10, 1.0"
->>>>>>> b10f06b0
 julia = "1"
 
 [extras]

name = "DataDrivenDiffEq"
uuid = "2445eb08-9709-466a-b3fc-47e12bd697a2"
authors = ["Julius Martensen <julius.martensen@gmail.com>"]
version = "0.1.3"

[deps]
Compat = "34da2185-b29b-5c13-b0c7-acf172513d20"
DSP = "717857b8-e6f2-59f4-9121-6e50c889abd2"
LinearAlgebra = "37e2e46d-f89d-539d-b4ee-838fcccc9c8e"
ModelingToolkit = "961ee093-0014-501f-94e3-6117800e7a78"
ProximalOperators = "a725b495-10eb-56fe-b38b-717eba820537"
QuadGK = "1fd47b50-473d-5c70-9696-f719f8f3bcdc"
Statistics = "10745b16-79ce-11e8-11f9-7d13ad32a3b2"
StatsBase = "2913bbd2-ae8a-5f71-8c99-4fb6c76f3a91"
Test = "8dfed614-e22c-5e08-85e1-65c5234f0b40"

[compat]
Compat = "2.2, 3.0"
<<<<<<< HEAD
DSP = "0.6"
ModelingToolkit = "1.1.3"
=======
ModelingToolkit = "1.2.5"
>>>>>>> 1551d682
ProximalOperators = "0.10"
QuadGK = "2.3.1"
StatsBase = "0.32.0"
julia = "1"

[extras]
OrdinaryDiffEq = "1dea7af3-3e70-54e6-95c3-0bf5283fa5ed"
Test = "8dfed614-e22c-5e08-85e1-65c5234f0b40"

[targets]
test = ["OrdinaryDiffEq", "Test"]<|MERGE_RESOLUTION|>--- conflicted
+++ resolved
@@ -16,12 +16,8 @@
 
 [compat]
 Compat = "2.2, 3.0"
-<<<<<<< HEAD
 DSP = "0.6"
-ModelingToolkit = "1.1.3"
-=======
 ModelingToolkit = "1.2.5"
->>>>>>> 1551d682
 ProximalOperators = "0.10"
 QuadGK = "2.3.1"
 StatsBase = "0.32.0"

--- conflicted
+++ resolved
@@ -129,13 +129,8 @@
 
 # General
 """
-<<<<<<< HEAD
-    SInDy(X, Y, basis; p, t, opt, maxiter, convergence_error, denoise, normalize, progress)
-    SInDy(X, Y, basis, lambdas; weights, f_target, p, t, opt, maxiter, convergence_error, denoise, normalize, progress)
-=======
-    SINDy(X, Y, basis, opt = STRRidge(); p, t, maxiter, convergence_error, denoise, normalize)
-    SINDy(X, Y, basis, lambdas, opt = STRRidge(); weights, f_target, p, t, opt, maxiter, convergence_error, denoise, normalize)
->>>>>>> 7483f0df
+    SINDy(X, Y, basis, opt = STRRidge(); p, t, maxiter, convergence_error, denoise, normalize, progress)
+    SINDy(X, Y, basis, lambdas, opt = STRRidge(); weights, f_target, p, t, opt, maxiter, convergence_error, denoise, normalize, progress)
 
 Performs Sparse Identification of Nonlinear Dynamics given the data matrices `X` and `Y` via the `AbstractBasis` `basis.`
 Keyworded arguments include the parameter (values) of the basis `p` and the timepoints `t` which are passed in optionally.
@@ -148,25 +143,17 @@
 If `SINDy` is called with an additional array of thresholds contained in `lambdas`, it performs a multi objective optimization over all thresholds.
 The best candidate is determined via the mapping onto a feature space `f` and an (scalar, positive definite) evaluation `g`.
 The signature of should be `f(xi, theta, yi)` where `xi` are the coefficients of the sparse optimization,`theta` is the evaluated candidate library and `yi` are the rows of the matrix `Y`.
-<<<<<<< HEAD
-Returns a `SInDyResult`. If the pareto optimization is used, the result combines the best candidate for each row of `Y`.
-
-If `progess` is set to `true`, (progressbar intergration)[https://diffeq.sciml.ai/stable/features/progress_bar/] is available. 
-"""
-function SInDy(X::AbstractArray{S, 2}, Ẋ::AbstractArray{S, 2}, Ψ::Basis; p::AbstractArray = [], t::AbstractVector = [], maxiter::Int64 = 10, opt::T = Optimize.STRRidge(), denoise::Bool = false, normalize::Bool = true, convergence_error = eps(), progress::Bool = false) where {T <: Optimize.AbstractOptimizer, S <: Number}
+Returns a `SINDyResult`. If the pareto optimization is used, the result combines the best candidate for each row of `Y`.
+"""
+function SINDy(X::AbstractArray{S, 2}, Ẋ::AbstractArray{S, 2}, Ψ::Basis, opt::T = STRRidge(); p::AbstractArray = [], t::AbstractVector = [], maxiter::Int64 = 10, denoise::Bool = false, normalize::Bool = true, convergence_error = eps(), progress::Bool = true) where {T <: Optimize.AbstractOptimizer, S <: Number}
     logger = progress ? DiffEqBase.default_logger(Logging.current_logger()) : nothing
     
     Ξ, iters = DiffEqBase.maybe_with_logger(logger) do 
         sparse_regression(X, Ẋ, Ψ, p, t, maxiter, opt, denoise, normalize, convergence_error)
     end
-
-=======
-Returns a `SINDyResult`. If the pareto optimization is used, the result combines the best candidate for each row of `Y`.
-"""
-function SINDy(X::AbstractArray{S, 2}, Ẋ::AbstractArray{S, 2}, Ψ::Basis, opt::T = STRRidge(); p::AbstractArray = [], t::AbstractVector = [], maxiter::Int64 = 10, denoise::Bool = false, normalize::Bool = true, convergence_error = eps()) where {T <: Optimize.AbstractOptimizer, S <: Number}
-    Ξ, iters = sparse_regression(X, Ẋ, Ψ, p, t, maxiter, opt, denoise, normalize, convergence_error)
->>>>>>> 7483f0df
+    
     convergence = iters < maxiter
+
     SparseIdentificationResult(Ξ, Ψ, iters, opt, convergence, Ẋ, X, p = p)
 end
 
@@ -180,11 +167,7 @@
     return SINDy(X, Ẋ', Ψ, thresholds, opt; kwargs...)
 end
 
-<<<<<<< HEAD
-function SInDy(X, DX, Ψ::Basis, thresholds::AbstractArray ; f::Function = (xi, theta, dx)->[norm(xi, 0); norm(dx .- theta'*xi, 2)], g::Function = x->norm(x), p::AbstractArray = [], t::AbstractVector = [], maxiter::Int64 = 10, opt::T = STRRidge(),denoise::Bool = false, normalize::Bool = true, convergence_error = eps(), progress::Bool = false) where {T <: Optimize.AbstractOptimizer}
-=======
-function SINDy(X, DX, Ψ::Basis, thresholds::AbstractArray, opt::T = STRRidge(); f::Function = (xi, theta, dx)->[norm(xi, 0); norm(dx .- theta'*xi, 2)], g::Function = x->norm(x), p::AbstractArray = [], t::AbstractVector = [], maxiter::Int64 = 10, denoise::Bool = false, normalize::Bool = true, convergence_error = eps()) where {T <: Optimize.AbstractOptimizer}
->>>>>>> 7483f0df
+function SINDy(X, DX, Ψ::Basis, thresholds::AbstractArray, opt::T = STRRidge(); f::Function = (xi, theta, dx)->[norm(xi, 0); norm(dx .- theta'*xi, 2)], g::Function = x->norm(x), p::AbstractArray = [], t::AbstractVector = [], maxiter::Int64 = 10, denoise::Bool = false, normalize::Bool = true, convergence_error = eps(), progress::Bool = true) where {T <: Optimize.AbstractOptimizer}
     @assert size(X)[end] == size(DX)[end]
     nx, nm = size(X)
     ny, nm = size(DX)

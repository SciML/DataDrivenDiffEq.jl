# DataDrivenDiffEq.jl

<<<<<<< HEAD
[![Build Status](https://github.com/SciML/DataDrivenDiffEq.jl/workflows/CI/badge.svg)](https://github.com/SciML/DataDrivenDiffEq.jl/actions?query=workflow%3ACI)
[![codecov.io](http://codecov.io/github/SciML/DataDrivenDiffEq.jl/coverage.svg?branch=master)](http://codecov.io/github/JuliaDiffEq/DataDrivenDiffEq.jl?branch=master)
=======
[![Join the chat at https://julialang.zulipchat.com #sciml-bridged](https://img.shields.io/static/v1?label=Zulip&message=chat&color=9558b2&labelColor=389826)](https://julialang.zulipchat.com/#narrow/stream/279055-sciml-bridged)
[![Global Docs](https://img.shields.io/badge/docs-SciML-blue.svg)](https://docs.sciml.ai/DataDrivenDiffEq/stable/)
>>>>>>> 1c39cb6c
[![DOI](https://zenodo.org/badge/212827023.svg)](https://zenodo.org/badge/latestdoi/212827023)

[![codecov](https://codecov.io/gh/SciML/DataDrivenDiffEq.jl/branch/master/graph/badge.svg)](https://codecov.io/gh/SciML/DataDrivenDiffEq.jl)
[![Build Status](https://github.com/SciML/DataDrivenDiffEq.jl/workflows/CI/badge.svg)](https://github.com/SciML/DataDrivenDiffEq.jl/actions?query=workflow%3ACI)

[![ColPrac: Contributor's Guide on Collaborative Practices for Community Packages](https://img.shields.io/badge/ColPrac-Contributor's%20Guide-blueviolet)](https://github.com/SciML/ColPrac)
[![SciML Code Style](https://img.shields.io/static/v1?label=code%20style&message=SciML&color=9558b2&labelColor=389826)](https://github.com/SciML/SciMLStyle)

DataDrivenDiffEq.jl is a package in the SciML ecosystem for data-driven differential equation
structural estimation and identification. These tools include automatically discovering equations
from data and using this to simulate perturbed dynamics.

For information on using the package,
[see the stable documentation](https://docs.sciml.ai/DataDrivenDiffEq/stable/). Use the
[in-development documentation](https://docs.sciml.ai/DataDrivenDiffEq/dev/) for the version of
the documentation which contains the un-released features.

## Quick Demonstration

```julia
## Generate some data by solving a differential equation
########################################################
using DataDrivenDiffEq
using ModelingToolkit
using OrdinaryDiffEq

using LinearAlgebra

# Create a test problem
function lorenz(u,p,t)
    x, y, z = u

    ẋ = 10.0*(y - x)
    ẏ = x*(28.0-z) - y
    ż = x*y - (8/3)*z
    return [ẋ, ẏ, ż]
end

u0 = [1.0;0.0;0.0]
tspan = (0.0,100.0)
dt = 0.1
prob = ODEProblem(lorenz,u0,tspan)
sol = solve(prob, Tsit5(), saveat = dt, progress = true)


## Start the automatic discovery
ddprob = ContinuousDataDrivenProblem(sol)

@variables t x(t) y(t) z(t)
u = [x;y;z]
basis = Basis(polynomial_basis(u, 5), u, iv = t)
opt = STLSQ(exp10.(-5:0.1:-1))
ddsol = solve(ddprob, basis, opt, normalize = true)
print(ddsol, Val{true})
```

```
Explicit Result
Solution with 3 equations and 7 parameters.
Returncode: success
Sparsity: 7.0
L2 Norm Error: 26.7343984476783
AICC: 1.0013570199499398

Model ##Basis#366 with 3 equations
States : x(t) y(t) z(t)
Parameters : 7
Independent variable: t
Equations
Differential(t)(x(t)) = p₁*x(t) + p₂*y(t)
Differential(t)(y(t)) = p₃*x(t) + p₄*y(t) + p₅*x(t)*z(t)
Differential(t)(z(t)) = p₇*z(t) + p₆*x(t)*y(t)

Parameters:
   p₁ : -10.0
   p₂ : 10.0
   p₃ : 28.0
   p₄ : -1.0
   p₅ : -1.0
   p₆ : 1.0
   p₇ : -2.7
```

![](LorenzResult.png)
<|MERGE_RESOLUTION|>--- conflicted
+++ resolved
@@ -1,93 +1,88 @@
-# DataDrivenDiffEq.jl
-
-<<<<<<< HEAD
-[![Build Status](https://github.com/SciML/DataDrivenDiffEq.jl/workflows/CI/badge.svg)](https://github.com/SciML/DataDrivenDiffEq.jl/actions?query=workflow%3ACI)
-[![codecov.io](http://codecov.io/github/SciML/DataDrivenDiffEq.jl/coverage.svg?branch=master)](http://codecov.io/github/JuliaDiffEq/DataDrivenDiffEq.jl?branch=master)
-=======
-[![Join the chat at https://julialang.zulipchat.com #sciml-bridged](https://img.shields.io/static/v1?label=Zulip&message=chat&color=9558b2&labelColor=389826)](https://julialang.zulipchat.com/#narrow/stream/279055-sciml-bridged)
-[![Global Docs](https://img.shields.io/badge/docs-SciML-blue.svg)](https://docs.sciml.ai/DataDrivenDiffEq/stable/)
->>>>>>> 1c39cb6c
-[![DOI](https://zenodo.org/badge/212827023.svg)](https://zenodo.org/badge/latestdoi/212827023)
-
-[![codecov](https://codecov.io/gh/SciML/DataDrivenDiffEq.jl/branch/master/graph/badge.svg)](https://codecov.io/gh/SciML/DataDrivenDiffEq.jl)
-[![Build Status](https://github.com/SciML/DataDrivenDiffEq.jl/workflows/CI/badge.svg)](https://github.com/SciML/DataDrivenDiffEq.jl/actions?query=workflow%3ACI)
-
-[![ColPrac: Contributor's Guide on Collaborative Practices for Community Packages](https://img.shields.io/badge/ColPrac-Contributor's%20Guide-blueviolet)](https://github.com/SciML/ColPrac)
-[![SciML Code Style](https://img.shields.io/static/v1?label=code%20style&message=SciML&color=9558b2&labelColor=389826)](https://github.com/SciML/SciMLStyle)
-
-DataDrivenDiffEq.jl is a package in the SciML ecosystem for data-driven differential equation
-structural estimation and identification. These tools include automatically discovering equations
-from data and using this to simulate perturbed dynamics.
-
-For information on using the package,
-[see the stable documentation](https://docs.sciml.ai/DataDrivenDiffEq/stable/). Use the
-[in-development documentation](https://docs.sciml.ai/DataDrivenDiffEq/dev/) for the version of
-the documentation which contains the un-released features.
-
-## Quick Demonstration
-
-```julia
-## Generate some data by solving a differential equation
-########################################################
-using DataDrivenDiffEq
-using ModelingToolkit
-using OrdinaryDiffEq
-
-using LinearAlgebra
-
-# Create a test problem
-function lorenz(u,p,t)
-    x, y, z = u
-
-    ẋ = 10.0*(y - x)
-    ẏ = x*(28.0-z) - y
-    ż = x*y - (8/3)*z
-    return [ẋ, ẏ, ż]
-end
-
-u0 = [1.0;0.0;0.0]
-tspan = (0.0,100.0)
-dt = 0.1
-prob = ODEProblem(lorenz,u0,tspan)
-sol = solve(prob, Tsit5(), saveat = dt, progress = true)
-
-
-## Start the automatic discovery
-ddprob = ContinuousDataDrivenProblem(sol)
-
-@variables t x(t) y(t) z(t)
-u = [x;y;z]
-basis = Basis(polynomial_basis(u, 5), u, iv = t)
-opt = STLSQ(exp10.(-5:0.1:-1))
-ddsol = solve(ddprob, basis, opt, normalize = true)
-print(ddsol, Val{true})
-```
-
-```
-Explicit Result
-Solution with 3 equations and 7 parameters.
-Returncode: success
-Sparsity: 7.0
-L2 Norm Error: 26.7343984476783
-AICC: 1.0013570199499398
-
-Model ##Basis#366 with 3 equations
-States : x(t) y(t) z(t)
-Parameters : 7
-Independent variable: t
-Equations
-Differential(t)(x(t)) = p₁*x(t) + p₂*y(t)
-Differential(t)(y(t)) = p₃*x(t) + p₄*y(t) + p₅*x(t)*z(t)
-Differential(t)(z(t)) = p₇*z(t) + p₆*x(t)*y(t)
-
-Parameters:
-   p₁ : -10.0
-   p₂ : 10.0
-   p₃ : 28.0
-   p₄ : -1.0
-   p₅ : -1.0
-   p₆ : 1.0
-   p₇ : -2.7
-```
-
-![](LorenzResult.png)
+# DataDrivenDiffEq.jl
+
+[![Join the chat at https://julialang.zulipchat.com #sciml-bridged](https://img.shields.io/static/v1?label=Zulip&message=chat&color=9558b2&labelColor=389826)](https://julialang.zulipchat.com/#narrow/stream/279055-sciml-bridged)
+[![Global Docs](https://img.shields.io/badge/docs-SciML-blue.svg)](https://docs.sciml.ai/DataDrivenDiffEq/stable/)
+[![DOI](https://zenodo.org/badge/212827023.svg)](https://zenodo.org/badge/latestdoi/212827023)
+
+[![codecov](https://codecov.io/gh/SciML/DataDrivenDiffEq.jl/branch/master/graph/badge.svg)](https://codecov.io/gh/SciML/DataDrivenDiffEq.jl)
+[![Build Status](https://github.com/SciML/DataDrivenDiffEq.jl/workflows/CI/badge.svg)](https://github.com/SciML/DataDrivenDiffEq.jl/actions?query=workflow%3ACI)
+
+[![ColPrac: Contributor's Guide on Collaborative Practices for Community Packages](https://img.shields.io/badge/ColPrac-Contributor's%20Guide-blueviolet)](https://github.com/SciML/ColPrac)
+[![SciML Code Style](https://img.shields.io/static/v1?label=code%20style&message=SciML&color=9558b2&labelColor=389826)](https://github.com/SciML/SciMLStyle)
+
+DataDrivenDiffEq.jl is a package in the SciML ecosystem for data-driven differential equation
+structural estimation and identification. These tools include automatically discovering equations
+from data and using this to simulate perturbed dynamics.
+
+For information on using the package,
+[see the stable documentation](https://docs.sciml.ai/DataDrivenDiffEq/stable/). Use the
+[in-development documentation](https://docs.sciml.ai/DataDrivenDiffEq/dev/) for the version of
+the documentation which contains the un-released features.
+
+## Quick Demonstration
+
+```julia
+## Generate some data by solving a differential equation
+########################################################
+using DataDrivenDiffEq
+using ModelingToolkit
+using OrdinaryDiffEq
+
+using LinearAlgebra
+
+# Create a test problem
+function lorenz(u,p,t)
+    x, y, z = u
+
+    ẋ = 10.0*(y - x)
+    ẏ = x*(28.0-z) - y
+    ż = x*y - (8/3)*z
+    return [ẋ, ẏ, ż]
+end
+
+u0 = [1.0;0.0;0.0]
+tspan = (0.0,100.0)
+dt = 0.1
+prob = ODEProblem(lorenz,u0,tspan)
+sol = solve(prob, Tsit5(), saveat = dt, progress = true)
+
+
+## Start the automatic discovery
+ddprob = ContinuousDataDrivenProblem(sol)
+
+@variables t x(t) y(t) z(t)
+u = [x;y;z]
+basis = Basis(polynomial_basis(u, 5), u, iv = t)
+opt = STLSQ(exp10.(-5:0.1:-1))
+ddsol = solve(ddprob, basis, opt, normalize = true)
+print(ddsol, Val{true})
+```
+
+```
+Explicit Result
+Solution with 3 equations and 7 parameters.
+Returncode: success
+Sparsity: 7.0
+L2 Norm Error: 26.7343984476783
+AICC: 1.0013570199499398
+
+Model ##Basis#366 with 3 equations
+States : x(t) y(t) z(t)
+Parameters : 7
+Independent variable: t
+Equations
+Differential(t)(x(t)) = p₁*x(t) + p₂*y(t)
+Differential(t)(y(t)) = p₃*x(t) + p₄*y(t) + p₅*x(t)*z(t)
+Differential(t)(z(t)) = p₇*z(t) + p₆*x(t)*y(t)
+
+Parameters:
+   p₁ : -10.0
+   p₂ : 10.0
+   p₃ : 28.0
+   p₄ : -1.0
+   p₅ : -1.0
+   p₆ : 1.0
+   p₇ : -2.7
+```
+
+![](LorenzResult.png)